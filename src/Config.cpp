#include "Config.h"

#include "utils.h"

#include <boost/lexical_cast.hpp>
#include <fstream>
#include <iostream>
#include <algorithm>

#define SECTION_ACCOUNT_PROBE_MAX		"account_probe_max"
#define SECTION_DEBUG_LOGFILE			"debug_logfile"
#define SECTION_FEE_ACCOUNT_CREATE		"fee_account_create"
#define SECTION_FEE_DEFAULT				"fee_default"
#define SECTION_FEE_NICKNAME_CREATE		"fee_nickname_create"
#define SECTION_FEE_OFFER				"fee_offer"
#define SECTION_FEE_OPERATION			"fee_operation"
#define SECTION_FULL_HISTORY			"full_history"
#define SECTION_IPS						"ips"
#define SECTION_NETWORK_QUORUM			"network_quorum"
#define SECTION_PEER_CONNECT_LOW_WATER	"peer_connect_low_water"
#define SECTION_PEER_IP					"peer_ip"
#define SECTION_PEER_PORT				"peer_port"
#define SECTION_PEER_SCAN_INTERVAL_MIN	"peer_scan_interval_min"
#define SECTION_PEER_SSL_CIPHER_LIST	"peer_ssl_cipher_list"
#define SECTION_PEER_START_MAX			"peer_start_max"
#define SECTION_RPC_ALLOW_REMOTE		"rpc_allow_remote"
#define SECTION_RPC_IP					"rpc_ip"
#define SECTION_RPC_PORT				"rpc_port"
#define SECTION_SNTP					"sntp_servers"
#define SECTION_UNL_DEFAULT				"unl_default"
#define SECTION_VALIDATION_QUORUM		"validation_quorum"
#define SECTION_VALIDATION_SEED			"validation_seed"
#define SECTION_WEBSOCKET_IP			"websocket_ip"
#define SECTION_WEBSOCKET_PORT			"websocket_port"
#define SECTION_VALIDATORS				"validators"
#define SECTION_VALIDATORS_SITE			"validators_site"

<<<<<<< HEAD
// Fees are in XNB.
=======
// Fees are in XNS.
>>>>>>> b5fa6e2b
#define DEFAULT_FEE_DEFAULT				10
#define DEFAULT_FEE_ACCOUNT_CREATE		1000*SYSTEM_CURRENCY_PARTS
#define DEFAULT_FEE_NICKNAME_CREATE		1000
#define DEFAULT_FEE_OFFER				DEFAULT_FEE_DEFAULT
#define DEFAULT_FEE_OPERATION			1

Config theConfig;

void Config::setup(const std::string& strConf)
{
	boost::system::error_code	ec;

	//
	// Determine the config and data directories.
	// If the config file is found in the current working directory, use the current working directory as the config directory and
	// that with "db" as the data directory.
	//

	if (!strConf.empty())
	{
		// --conf=<path> : everything is relative that file.
		CONFIG_FILE				= strConf;
		CONFIG_DIR				= CONFIG_FILE;
			CONFIG_DIR.remove_filename();
		DATA_DIR				= CONFIG_DIR / "db";
	}
	else
	{
		CONFIG_DIR				= boost::filesystem::current_path();
		CONFIG_FILE				= CONFIG_DIR / CONFIG_FILE_NAME;
		DATA_DIR				= CONFIG_DIR / "db";

		if (exists(CONFIG_FILE)
			// Can we figure out XDG dirs?
			|| (!getenv("HOME") && (!getenv("XDG_CONFIG_HOME") || !getenv("XDG_DATA_HOME"))))
		{
			// Current working directory is fine, put dbs in a subdir.
			nothing();
		}
		else
		{
			// Construct XDG config and data home.
			// http://standards.freedesktop.org/basedir-spec/basedir-spec-latest.html
			std::string	strHome				= strGetEnv("HOME");
			std::string	strXdgConfigHome	= strGetEnv("XDG_CONFIG_HOME");
			std::string	strXdgDataHome		= strGetEnv("XDG_DATA_HOME");

			if (strXdgConfigHome.empty())
			{
				// $XDG_CONFIG_HOME was not set, use default based on $HOME.
				strXdgConfigHome	= str(boost::format("%s/.config") % strHome);
			}

			if (strXdgDataHome.empty())
			{
				// $XDG_DATA_HOME was not set, use default based on $HOME.
				strXdgDataHome	= str(boost::format("%s/.local/share") % strHome);
			}

			CONFIG_DIR			= str(boost::format("%s/" SYSTEM_NAME) % strXdgConfigHome);
			CONFIG_FILE			= CONFIG_DIR / CONFIG_FILE_NAME;
			DATA_DIR			= str(boost::format("%s/" SYSTEM_NAME) % strXdgDataHome);

			boost::filesystem::create_directories(CONFIG_DIR, ec);

			if (ec)
				throw std::runtime_error(str(boost::format("Can not create %s") % CONFIG_DIR));
		}
	}

	boost::filesystem::create_directories(DATA_DIR, ec);

	if (ec)
		throw std::runtime_error(str(boost::format("Can not create %s") % DATA_DIR));

	// std::cerr << "CONFIG FILE: " << CONFIG_FILE << std::endl;
	// std::cerr << "CONFIG DIR: " << CONFIG_DIR << std::endl;
	// std::cerr << "DATA DIR: " << DATA_DIR << std::endl;

	//
	// Defaults
	//

	NETWORK_START_TIME		= 1319844908;

	PEER_PORT				= SYSTEM_PEER_PORT;
	RPC_PORT				= 5001;
	WEBSOCKET_PORT			= SYSTEM_WEBSOCKET_PORT;
	NUMBER_CONNECTIONS		= 30;

	// a new ledger every minute
	LEDGER_SECONDS			= 60;
	LEDGER_CREATOR			= false;

	RPC_USER				= "admin";
	RPC_PASSWORD			= "pass";
	RPC_ALLOW_REMOTE		= false;

	PEER_SSL_CIPHER_LIST	= DEFAULT_PEER_SSL_CIPHER_LIST;
	PEER_SCAN_INTERVAL_MIN	= DEFAULT_PEER_SCAN_INTERVAL_MIN;

	PEER_START_MAX			= DEFAULT_PEER_START_MAX;
	PEER_CONNECT_LOW_WATER	= DEFAULT_PEER_CONNECT_LOW_WATER;

	TRANSACTION_FEE_BASE	= 1000;

	NETWORK_QUORUM			= 0;	// Don't need to see other nodes
	VALIDATION_QUORUM		= 1;	// Only need one node to vouch

	FEE_ACCOUNT_CREATE		= DEFAULT_FEE_ACCOUNT_CREATE;
	FEE_NICKNAME_CREATE		= DEFAULT_FEE_NICKNAME_CREATE;
	FEE_OFFER				= DEFAULT_FEE_OFFER;
	FEE_DEFAULT				= DEFAULT_FEE_DEFAULT;
	FEE_CONTRACT_OPERATION  = DEFAULT_FEE_OPERATION;

	FULL_HISTORY			= false;

	ACCOUNT_PROBE_MAX		= 10;

	VALIDATORS_SITE			= DEFAULT_VALIDATORS_SITE;

	RUN_STANDALONE			= false;
	START_UP				= NORMAL;

	load();
}

void Config::load()
{
	std::ifstream	ifsConfig(CONFIG_FILE.c_str(), std::ios::in);

	if (!ifsConfig)
	{
		std::cerr << "Failed to open '" << CONFIG_FILE << "'." << std::endl;
	}
	else
	{
		std::string	strConfigFile;

		strConfigFile.assign((std::istreambuf_iterator<char>(ifsConfig)),
			std::istreambuf_iterator<char>());

		if (ifsConfig.bad())
		{
			std::cerr << "Failed to read '" << CONFIG_FILE << "'." << std::endl;
		}
		else
		{
			section		secConfig	= ParseSection(strConfigFile, true);
			std::string	strTemp;

			// XXX Leak
			section::mapped_type*	smtTmp;

			smtTmp	= sectionEntries(secConfig, SECTION_VALIDATORS);
			if (smtTmp)
			{
				VALIDATORS	= *smtTmp;
				// sectionEntriesPrint(&VALIDATORS, SECTION_VALIDATORS);
			}

			smtTmp	= sectionEntries(secConfig, SECTION_IPS);
			if (smtTmp)
			{
				IPS	= *smtTmp;
				// sectionEntriesPrint(&IPS, SECTION_IPS);
			}

			smtTmp = sectionEntries(secConfig, SECTION_SNTP);
			if (smtTmp)
			{
				SNTP_SERVERS = *smtTmp;
			}

			(void) sectionSingleB(secConfig, SECTION_VALIDATORS_SITE, VALIDATORS_SITE);

			(void) sectionSingleB(secConfig, SECTION_PEER_IP, PEER_IP);

			if (sectionSingleB(secConfig, SECTION_PEER_PORT, strTemp))
				PEER_PORT			= boost::lexical_cast<int>(strTemp);

			(void) sectionSingleB(secConfig, SECTION_RPC_IP, RPC_IP);

			if (sectionSingleB(secConfig, SECTION_RPC_PORT, strTemp))
				RPC_PORT = boost::lexical_cast<int>(strTemp);

			if (sectionSingleB(secConfig, "ledger_creator" , strTemp))
				LEDGER_CREATOR = boost::lexical_cast<bool>(strTemp);

			if (sectionSingleB(secConfig, SECTION_RPC_ALLOW_REMOTE, strTemp))
				RPC_ALLOW_REMOTE	= boost::lexical_cast<bool>(strTemp);

			(void) sectionSingleB(secConfig, SECTION_WEBSOCKET_IP, WEBSOCKET_IP);

			if (sectionSingleB(secConfig, SECTION_WEBSOCKET_PORT, strTemp))
				WEBSOCKET_PORT		= boost::lexical_cast<int>(strTemp);

			if (sectionSingleB(secConfig, SECTION_VALIDATION_SEED, strTemp))
			{
				VALIDATION_SEED.setSeedGeneric(strTemp);
				if (VALIDATION_SEED.isValid())
				{
					VALIDATION_PUB = RippleAddress::createNodePublic(VALIDATION_SEED);
					VALIDATION_PRIV = RippleAddress::createNodePrivate(VALIDATION_SEED);
				}
			}

			(void) sectionSingleB(secConfig, SECTION_PEER_SSL_CIPHER_LIST, PEER_SSL_CIPHER_LIST);

			if (sectionSingleB(secConfig, SECTION_PEER_SCAN_INTERVAL_MIN, strTemp))
				// Minimum for min is 60 seconds.
				PEER_SCAN_INTERVAL_MIN = std::max(60, boost::lexical_cast<int>(strTemp));

			if (sectionSingleB(secConfig, SECTION_PEER_START_MAX, strTemp))
				PEER_START_MAX		= std::max(1, boost::lexical_cast<int>(strTemp));

			if (sectionSingleB(secConfig, SECTION_PEER_CONNECT_LOW_WATER, strTemp))
				PEER_CONNECT_LOW_WATER = std::max(1, boost::lexical_cast<int>(strTemp));

			if (sectionSingleB(secConfig, SECTION_NETWORK_QUORUM, strTemp))
				NETWORK_QUORUM		= std::max(0, boost::lexical_cast<int>(strTemp));

			if (sectionSingleB(secConfig, SECTION_VALIDATION_QUORUM, strTemp))
				VALIDATION_QUORUM	= std::max(0, boost::lexical_cast<int>(strTemp));

			if (sectionSingleB(secConfig, SECTION_FEE_ACCOUNT_CREATE, strTemp))
				FEE_ACCOUNT_CREATE	= boost::lexical_cast<int>(strTemp);

			if (sectionSingleB(secConfig, SECTION_FEE_NICKNAME_CREATE, strTemp))
				FEE_NICKNAME_CREATE	= boost::lexical_cast<int>(strTemp);

			if (sectionSingleB(secConfig, SECTION_FEE_OFFER, strTemp))
				FEE_OFFER			= boost::lexical_cast<int>(strTemp);

			if (sectionSingleB(secConfig, SECTION_FEE_DEFAULT, strTemp))
				FEE_DEFAULT			= boost::lexical_cast<int>(strTemp);

			if (sectionSingleB(secConfig, SECTION_FEE_OPERATION, strTemp))
				FEE_CONTRACT_OPERATION	= boost::lexical_cast<int>(strTemp);

			if (sectionSingleB(secConfig, SECTION_FULL_HISTORY, strTemp))
				FULL_HISTORY = boost::lexical_cast<bool>(strTemp);

			if (sectionSingleB(secConfig, SECTION_ACCOUNT_PROBE_MAX, strTemp))
				ACCOUNT_PROBE_MAX	= boost::lexical_cast<int>(strTemp);

			if (sectionSingleB(secConfig, SECTION_UNL_DEFAULT, strTemp))
				UNL_DEFAULT			= strTemp;

			if (sectionSingleB(secConfig, SECTION_DEBUG_LOGFILE, strTemp))
				DEBUG_LOGFILE		= strTemp;
		}
	}
}

// vim:ts=4<|MERGE_RESOLUTION|>--- conflicted
+++ resolved
@@ -35,11 +35,7 @@
 #define SECTION_VALIDATORS				"validators"
 #define SECTION_VALIDATORS_SITE			"validators_site"
 
-<<<<<<< HEAD
-// Fees are in XNB.
-=======
 // Fees are in XNS.
->>>>>>> b5fa6e2b
 #define DEFAULT_FEE_DEFAULT				10
 #define DEFAULT_FEE_ACCOUNT_CREATE		1000*SYSTEM_CURRENCY_PARTS
 #define DEFAULT_FEE_NICKNAME_CREATE		1000
